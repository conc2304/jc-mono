--- conflicted
+++ resolved
@@ -55,11 +55,7 @@
             return 'project-data';
           }
 
-<<<<<<< HEAD
-          // if (id.includes('libs/shared')) return 'shared-lib';
-=======
           if (id.includes('libs/shared')) return 'shared-lib';
->>>>>>> cb65b251
 
           // Skip externalized modules (React, React-DOM, etc.)
           if (id.includes('node_modules')) {
